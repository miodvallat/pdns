--- conflicted
+++ resolved
@@ -133,10 +133,9 @@
   bool hasEDNS();
   //////// DATA !
 
-<<<<<<< HEAD
-  string qdomain;  //!< qname of the question 4 - unsure how this is used
-  string qdomainwild;  //!< wildcard matched by qname, used by LuaPolicyEngine
-  string qdomainzone;  //!< zone name for the answer (as reflected in SOA for negative responses), used by LuaPolicyEngine
+  DNSName qdomain;  //!< qname of the question 4 - unsure how this is used
+  DNSName qdomainwild;  //!< wildcard matched by qname, used by LuaPolicyEngine
+  DNSName qdomainzone;  //!< zone name for the answer (as reflected in SOA for negative responses), used by LuaPolicyEngine
   string d_peer_principal;
   struct dnsheader d; //!< dnsheader at the start of the databuffer 12
 
@@ -148,33 +147,13 @@
   ComboAddress d_remote; //28
   TSIGHashEnum d_tsig_algo; //4
 
-=======
-  ComboAddress d_remote;
-  uint16_t qclass;  //!< class of the question - should always be INternet 2
-  struct dnsheader d; //!< dnsheader at the start of the databuffer 12
-
-  QType qtype;  //!< type of the question 8
-
-  DNSName qdomain;  //!< qname of the question 4 - unsure how this is used
-  DNSName qdomainwild;  //!< wildcard matched by qname, used by LuaPolicyEngine
-  DNSName qdomainzone;  //!< zone name for the answer (as reflected in SOA for negative responses), used by LuaPolicyEngine
->>>>>>> 21a3792f
   bool d_tcp;
   bool d_dnssecOk;
   bool d_havetsig;
 
-<<<<<<< HEAD
-  bool getTSIGDetails(TSIGRecordContent* tr, string* keyname, string* message) const;
-  void setTSIGDetails(const TSIGRecordContent& tr, const string& keyname, const string& secret, const string& previous, bool timersonly=false);
-  bool getTKEYRecord(TKEYRecordContent* tr, string* keyname) const;
-=======
-  string d_peer_principal;
-  TSIGHashEnum d_tsig_algo;
-
   bool getTSIGDetails(TSIGRecordContent* tr, DNSName* keyname, string* message) const;
   void setTSIGDetails(const TSIGRecordContent& tr, const DNSName& keyname, const string& secret, const string& previous, bool timersonly=false);
   bool getTKEYRecord(TKEYRecordContent* tr, DNSName* keyname) const;
->>>>>>> 21a3792f
 
   vector<DNSResourceRecord>& getRRS() { return d_rrs; }
   static bool s_doEDNSSubnetProcessing;
