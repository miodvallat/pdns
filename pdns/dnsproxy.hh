/*
    PowerDNS Versatile Database Driven Nameserver
    Copyright (C) 2002  PowerDNS.COM BV

    This program is free software; you can redistribute it and/or modify
    it under the terms of the GNU General Public License version 2
    as published by the Free Software Foundation

    Additionally, the license of this program contains a special
    exception which allows to distribute the program in binary form when
    it is linked against OpenSSL.

    This program is distributed in the hope that it will be useful,
    but WITHOUT ANY WARRANTY; without even the implied warranty of
    MERCHANTABILITY or FITNESS FOR A PARTICULAR PURPOSE.  See the
    GNU General Public License for more details.

    You should have received a copy of the GNU General Public License
    along with this program; if not, write to the Free Software
    Foundation, Inc., 51 Franklin St, Fifth Floor, Boston, MA  02110-1301  USA
*/
#ifndef PDNS_DNSPROXY
#define PDNS_DNSPROXY
#include <pthread.h>
#include <map>
#include <sys/socket.h>
#include <netinet/in.h>
#include <arpa/inet.h>
#include "dnspacket.hh"
#include "lock.hh"
#include "iputils.hh"

#include "namespaces.hh"

/**

how will this work.

This is a thread that just throws packets around. Should handle ~1000 packets/second.

Consists of a thread receiving packets back from the backend and retransmitting them to the original client.

Furthermore, it provides a member function that reports the packet to the connection tracker and actually sends it out. 

The sending happens from a source port that is determined by the constructor, but IS random. Furthermore, the ID is XOR-ed with a random value
to make sure outside parties can't spoof us.

To fix: how to remove the stale entries that will surely accumulate
*/

class DNSProxy
{
public:
  DNSProxy(const string &ip); //!< creates socket
  void go(); //!< launches the actual thread
  void onlyFrom(const string &ips); //!< Only these netmasks are allowed to recurse via us
  bool sendPacket(DNSPacket *p);    //!< send out a packet and make a conntrack entry to we can send back the answer
  bool completePacket(DNSPacket *r, const DNSName& target,const DNSName& aname);

  void mainloop();                  //!< this is the main loop that receives reply packets and sends them out again
  static void *launchhelper(void *p)
  {
    static_cast<DNSProxy *>(p)->mainloop();
    return 0;
  }
  bool recurseFor(DNSPacket* p);
private:
  struct ConntrackEntry
  {
    time_t created;
<<<<<<< HEAD
    boost::optional<ComboAddress> anyLocal;
    string qname;
    DNSPacket* complete;
    string aname;
    ComboAddress remote;
    uint16_t id;
    uint16_t qtype;
    int outsock;
=======
    DNSName qname;
    uint16_t qtype;
    DNSPacket* complete;
    DNSName aname;
    boost::optional<ComboAddress> anyLocal;
>>>>>>> 21a3792f
  };

  typedef map<int,ConntrackEntry> map_t;

  // Data
  NetmaskGroup d_ng;
  AtomicCounter* d_resanswers;
  AtomicCounter* d_udpanswers;
  AtomicCounter* d_resquestions;
  pthread_mutex_t d_lock;
  map_t d_conntrack;
  int d_sock;
  int getID_locked();
  uint16_t d_xor;
};

#endif<|MERGE_RESOLUTION|>--- conflicted
+++ resolved
@@ -68,22 +68,14 @@
   struct ConntrackEntry
   {
     time_t created;
-<<<<<<< HEAD
     boost::optional<ComboAddress> anyLocal;
-    string qname;
+    DNSName qname;
     DNSPacket* complete;
-    string aname;
+    DNSName aname;
     ComboAddress remote;
     uint16_t id;
     uint16_t qtype;
     int outsock;
-=======
-    DNSName qname;
-    uint16_t qtype;
-    DNSPacket* complete;
-    DNSName aname;
-    boost::optional<ComboAddress> anyLocal;
->>>>>>> 21a3792f
   };
 
   typedef map<int,ConntrackEntry> map_t;
