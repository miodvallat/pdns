#ifdef HAVE_CONFIG_H
#include "config.h"
#endif
#include "geoipbackend.hh"
#include <sstream>
#include <regex.h>
#include <glob.h>

pthread_rwlock_t GeoIPBackend::s_state_lock=PTHREAD_RWLOCK_INITIALIZER;

class GeoIPDomain {
public:
  int id;
  DNSName domain;
  int ttl;
  map<DNSName, string> services;
  map<DNSName, vector<DNSResourceRecord> > records;
  uint8_t ipv4EDNSScope{24}, ipv6EDNSScope{64};
};

static vector<GeoIPDomain> s_domains;
static GeoIP *s_gi = 0; // geoip database
static GeoIP *s_gi6 = 0; // geoip database
static int s_rc = 0; // refcount

/* So how does it work - we have static records and services. Static records "win".
   We also insert empty non terminals for records and services.

   If a service makes an internal reference to a domain also hosted within geoip, we give a direct
   answers, no CNAMEs involved.

   If the reference is external, we spoof up a CNAME, and good luck with that
*/

GeoIPBackend::GeoIPBackend(const string& suffix) {
  WriteLock wl(&s_state_lock);
  d_dnssec = false;
  setArgPrefix("geoip" + suffix);
  if (getArg("dnssec-keydir").empty() == false) {
    DIR *d = opendir(getArg("dnssec-keydir").c_str());
    if (d == NULL) {
      throw PDNSException("dnssec-keydir " + getArg("dnssec-keydir") + " does not exist");
    }
    d_dnssec = true;
    closedir(d);
  }
  if (s_rc == 0) { // first instance gets to open everything
    initialize();
  }
  d_dbmode = GeoIP_database_edition(s_gi);
  s_rc++;
}

void GeoIPBackend::initialize() {
  YAML::Node config;
  vector<GeoIPDomain> tmp_domains;
  GeoIP *gi;

  string mode = getArg("database-cache");
  int flags;
  if (mode == "standard") 
    flags = GEOIP_STANDARD;
  else if (mode == "memory")
    flags = GEOIP_MEMORY_CACHE;
  else if (mode == "index") 
    flags = GEOIP_INDEX_CACHE;
#ifdef HAVE_MMAP
  else if (mode == "mmap")
    flags = GEOIP_MMAP_CACHE;
#endif
  else
    throw PDNSException("Invalid cache mode " + mode + " for GeoIP backend");

  if (getArg("database-file").empty() == false) {
    gi = GeoIP_open(getArg("database-file").c_str(), flags);
    if (gi == NULL)
      throw PDNSException("Cannot open GeoIP database " + getArg("database-file"));
    if (s_gi) GeoIP_delete(s_gi);
    s_gi = gi;
  }
  if (getArg("database-file6").empty() == false) {
    gi = GeoIP_open(getArg("database-file6").c_str(), flags);
    if (gi == NULL)
      throw PDNSException("Cannot open GeoIP database " + getArg("database-file6"));
    if (s_gi6) GeoIP_delete(s_gi6);
    s_gi6 = gi;
  }

  if (s_gi == NULL && s_gi6 == NULL) 
    throw PDNSException("You need to specify one database at least");

  config = YAML::LoadFile(getArg("zones-file"));

  BOOST_FOREACH(YAML::Node domain, config["domains"]) {
    GeoIPDomain dom;
    dom.id = s_domains.size();
    dom.domain = DNSName(domain["domain"].as<string>());
    dom.ttl = domain["ttl"].as<int>();
    dom.ipv4EDNSScope = domain["ipv4ednsscope"].as<int>(24);
    dom.ipv6EDNSScope = domain["ipv6ednsscope"].as<int>(64);


    for(YAML::const_iterator recs = domain["records"].begin(); recs != domain["records"].end(); recs++) {
      DNSName qname = DNSName(recs->first.as<string>());
      vector<DNSResourceRecord> rrs;

      BOOST_FOREACH(YAML::Node item, recs->second) {
        YAML::const_iterator rec = item.begin();
        DNSResourceRecord rr;
        rr.domain_id = dom.id;
        rr.ttl = dom.ttl;
        rr.qname = qname;
        if (rec->first.IsNull()) { 
          rr.qtype = QType(0);
        } else {
          string qtype = boost::to_upper_copy(rec->first.as<string>());
          rr.qtype = qtype;
        }
        if (rec->second.IsNull()) {
          rr.content = "";
        } else {
          string content=rec->second.as<string>();
          rr.content = content;
        } 
                
        rr.auth = 1;
        rr.d_place = DNSResourceRecord::ANSWER;
        rrs.push_back(rr);
      }
      std::swap(dom.records[qname], rrs);
    }

    for(YAML::const_iterator service = domain["services"].begin(); service != domain["services"].end(); service++) {
      dom.services[DNSName(service->first.as<string>())] = service->second.as<string>();
    }

    // rectify the zone, first static records
    for(auto &item : dom.records) {
      // ensure we have parent in records
      DNSName name = item.first;
      while(name.chopOff() && name.isPartOf(dom.domain)) {
        if (dom.records.find(name) == dom.records.end() && !dom.services.count(name)) { // don't ENT out a service!
          DNSResourceRecord rr;
          vector<DNSResourceRecord> rrs;
          rr.domain_id = dom.id;
          rr.ttl = dom.ttl;
          rr.qname = name;
          rr.qtype = QType(0); // empty non terminal
          rr.content = "";
          rr.auth = 1;
          rr.d_place = DNSResourceRecord::ANSWER;
          rrs.push_back(rr);
          std::swap(dom.records[name], rrs);
        }
      }
    }

    // then services
    for(auto &item : dom.services) {
      // ensure we have parent in records
      DNSName name = item.first;
      while(name.chopOff() && name.isPartOf(dom.domain)) {
        if (dom.records.find(name) == dom.records.end()) {
          DNSResourceRecord rr;
          vector<DNSResourceRecord> rrs;
          rr.domain_id = dom.id;
          rr.ttl = dom.ttl;
          rr.qname = name;
          rr.qtype = QType(0);
          rr.content = "";
          rr.auth = 1;
          rr.d_place = DNSResourceRecord::ANSWER;
          rrs.push_back(rr);
          std::swap(dom.records[name], rrs);
        }
      }
    }

    tmp_domains.push_back(dom);
  }

  s_domains.clear();
  std::swap(s_domains, tmp_domains);
}

GeoIPBackend::~GeoIPBackend() {
  WriteLock wl(&s_state_lock);
  s_rc--;
  if (s_rc == 0) { // last instance gets to cleanup
    if (s_gi)
      GeoIP_delete(s_gi);
    if (s_gi6)
      GeoIP_delete(s_gi6);
    s_gi = NULL;
    s_gi6 = NULL;
    s_domains.clear();
  }
}

void GeoIPBackend::lookup(const QType &qtype, const DNSName& qdomain, DNSPacket *pkt_p, int zoneId) {
  ReadLock rl(&s_state_lock);
  GeoIPDomain dom;
  GeoIPLookup gl;
  bool found = false;

  if (d_result.size()>0) 
    throw PDNSException("Cannot perform lookup while another is running");

  DNSName search = qdomain;

  d_result.clear();

  if (zoneId > -1 && zoneId < static_cast<int>(s_domains.size())) 
    dom = s_domains[zoneId];
  else {
    for(const GeoIPDomain& i : s_domains) {   // this is arguably wrong, we should probably find the most specific match
      if (search.isPartOf(i.domain)) {
        dom = i;
        found = true;
        break;
      }
    }
    if (!found) return; // not found
  }

  auto i = dom.records.find(search);
  if (i != dom.records.end()) { // return static value
    for(const DNSResourceRecord& rr : i->second) {
      if (qtype == QType::ANY || rr.qtype == qtype) {
	d_result.push_back(rr);
	d_result.back().qname = qdomain;
      }
    }
  }

  string ip = "0.0.0.0";
  bool v6 = false;
  if (pkt_p != NULL) {
    ip = pkt_p->getRealRemote().toStringNoMask();
    v6 = pkt_p->getRealRemote().isIpv6();
  }


  auto target = dom.services.find(search);
  if (target == dom.services.end()) return; // no hit
  string format = target->second;
  
  format = format2str(format, ip, v6, &gl);

  // see if the record can be found
  auto ri = dom.records.find(DNSName(format));
  if (ri != dom.records.end()) { // return static value
    for(DNSResourceRecord& rr : ri->second) {
      if (qtype == QType::ANY || rr.qtype == qtype) {
<<<<<<< HEAD
	rr.scopeMask = (v6 ? dom.ipv6EDNSScope : dom.ipv4EDNSScope);
=======
        rr.scopeMask = gl.netmask;
>>>>>>> 28837e84
        d_result.push_back(rr);
        d_result.back().qname = qdomain;
      }
    }
    return;
  }
  // we need this line since we otherwise claim to have NS records etc
  if (!(qtype == QType::ANY || qtype == QType::CNAME)) return;

  DNSResourceRecord rr;
  rr.domain_id = dom.id;
  rr.qtype = QType::CNAME;
  rr.qname = qdomain;
  rr.content = format;
  rr.auth = 1;
  rr.ttl = dom.ttl;
<<<<<<< HEAD
  rr.scopeMask = (v6 ? dom.ipv6EDNSScope : dom.ipv4EDNSScope);
=======
  rr.scopeMask = gl.netmask;
>>>>>>> 28837e84
  d_result.push_back(rr);
}

bool GeoIPBackend::get(DNSResourceRecord &r) {
  if (d_result.empty()) return false;

  r = d_result.back();
  d_result.pop_back();

  return true;
}

string GeoIPBackend::queryGeoIP(const string &ip, bool v6, GeoIPQueryAttribute attribute, GeoIPLookup* gl) {
  string ret = "unknown";
  const char *val = NULL;
  GeoIPRegion *gir = NULL;
  GeoIPRecord *gir2 = NULL;
  int id;
  gl->netmask = 0;

  if (v6 && s_gi6) {
    if (attribute == Afi) {
      return "v6";
    } else if (d_dbmode == GEOIP_ISP_EDITION_V6 || d_dbmode == GEOIP_ORG_EDITION_V6) {
      if (attribute == Name) {
        val = GeoIP_name_by_addr_v6_gl(s_gi6, ip.c_str(), gl);
      }
    } else if (d_dbmode == GEOIP_COUNTRY_EDITION_V6 ||
        d_dbmode == GEOIP_LARGE_COUNTRY_EDITION_V6 ||
        d_dbmode == GEOIP_COUNTRY_EDITION) {
      id = GeoIP_id_by_addr_v6_gl(s_gi6, ip.c_str(), gl);
      if (attribute == Country) {
        val = GeoIP_code3_by_id(id);
      } else if (attribute == Continent) {
        val = GeoIP_continent_by_id(id);
      }
    } else if (d_dbmode == GEOIP_REGION_EDITION_REV0 ||
        d_dbmode == GEOIP_REGION_EDITION_REV1) {
      gir = GeoIP_region_by_addr_v6_gl(s_gi6, ip.c_str(), gl);
      if (gir) {
        if (attribute == Country) {
          id = GeoIP_id_by_code(gir->country_code);
          val = GeoIP_code3_by_id(id);
        } else if (attribute == Region) {
          val = gir->region;
        } else if (attribute == Continent) {
          id = GeoIP_id_by_code(gir->country_code);
          val = GeoIP_continent_by_id(id);
        }
      }
    } else if (d_dbmode == GEOIP_CITY_EDITION_REV0_V6 ||
               d_dbmode == GEOIP_CITY_EDITION_REV1_V6) {
      gir2 = GeoIP_record_by_addr_v6(s_gi6, ip.c_str());
      if (gir2) {
        if (attribute == Country) {
          val = gir2->country_code3;
        } else if (attribute == Region) {
          val = gir2->region;
        } else if (attribute == Continent) {
          id = GeoIP_id_by_code(gir2->country_code);
          val = GeoIP_continent_by_id(id);
        } else if (attribute == City) {
          val = gir2->city;
        }
        gl->netmask = gir2->netmask;
      }
    }
  } else if (!v6 && s_gi) {
    if (attribute == Afi) {
      return "v4";
    } else if (d_dbmode == GEOIP_ISP_EDITION || d_dbmode == GEOIP_ORG_EDITION) {
      if (attribute == Name) {
        val = GeoIP_name_by_addr_v6_gl(s_gi, ip.c_str(), gl);
      }
    } else if (d_dbmode == GEOIP_COUNTRY_EDITION ||
        d_dbmode == GEOIP_LARGE_COUNTRY_EDITION) {
      id = GeoIP_id_by_addr_gl(s_gi, ip.c_str(), gl);
      if (attribute == Country) {
        val = GeoIP_code3_by_id(id);
      } else if (attribute == Continent) {
        val = GeoIP_continent_by_id(id);
      }
    } else if (d_dbmode == GEOIP_REGION_EDITION_REV0 ||
        d_dbmode == GEOIP_REGION_EDITION_REV1) {
      gir = GeoIP_region_by_addr_gl(s_gi, ip.c_str(), gl);
      if (gir) {
        if (attribute == Country) {
          id = GeoIP_id_by_code(gir->country_code);
          val = GeoIP_code3_by_id(id);
        } else if (attribute == Region) {
          val = gir->region;
        } else if (attribute == Continent) {
          id = GeoIP_id_by_code(gir->country_code);
          val = GeoIP_continent_by_id(id);
        }
      }
    } else if (d_dbmode == GEOIP_CITY_EDITION_REV0 ||
               d_dbmode == GEOIP_CITY_EDITION_REV1) {
      gir2 = GeoIP_record_by_addr(s_gi, ip.c_str());
      if (gir2) {
        if (attribute == Country) {
          val = gir2->country_code3;
        } else if (attribute == Region) {
          val = gir2->region;
        } else if (attribute == Continent) {
          id = GeoIP_id_by_code(gir2->country_code);
          val = GeoIP_continent_by_id(id);
        } else if (attribute == City) {
          val = gir2->city;
        }
        gl->netmask = gir2->netmask;
      }
    }
  }
  if (val) {
    ret = val;
    if (ret == "--") ret = "unknown";
    std::transform(ret.begin(), ret.end(), ret.begin(), ::tolower);
  }
  return ret;
}

string GeoIPBackend::format2str(string format, const string& ip, bool v6, GeoIPLookup* gl) {
  string::size_type cur,last;
  GeoIPQueryAttribute attr;
  last=0;
  while((cur = format.find("%", last)) != string::npos) {
    if (!format.compare(cur,3,"%co")) {
      attr = Country;
    } else if (!format.compare(cur,3,"%cn")) {
      attr = Continent;
    } else if (!format.compare(cur,3,"%af")) {
      attr = Afi;
    } else if (!format.compare(cur,3,"%re")) {
      attr = Region;
    } else if (!format.compare(cur,3,"%na")) {
      attr = Name;
    } else if (!format.compare(cur,3,"%ci")) {
      attr = City;
    } else if (!format.compare(cur,2,"%%")) {
      last = cur + 2; continue; 
    } else { 
      last = cur + 1; continue; 
    }

    string rep = queryGeoIP(ip, v6, attr, gl);

    format.replace(cur, 3, rep);
    last = cur + rep.size(); // move to next attribute
  }
  return format;
}

void GeoIPBackend::reload() {
  WriteLock wl(&s_state_lock);
  
  try {
    initialize();
  } catch (PDNSException &pex) {
    L<<Logger::Error<<"GeoIP backend reload failed: " << pex.reason << endl;
  } catch (std::exception &stex) {
    L<<Logger::Error<<"GeoIP backend reload failed: " << stex.what() << endl;
  } catch (...) {
    L<<Logger::Error<<"GeoIP backend reload failed" << endl;
  }
}

void GeoIPBackend::rediscover(string* status) {
  reload();
}

bool GeoIPBackend::getDomainInfo(const DNSName& domain, DomainInfo &di) {
  ReadLock rl(&s_state_lock);

  BOOST_FOREACH(GeoIPDomain dom, s_domains) {
    if (dom.domain == domain) {
      SOAData sd;
      this->getSOA(domain, sd);
      di.id = dom.id;
      di.zone = dom.domain;
      di.serial = sd.serial;
      di.kind = DomainInfo::Native;
      di.backend = this;
      return true;
    }
  }
  return false;
}

bool GeoIPBackend::getAllDomainMetadata(const DNSName& name, std::map<std::string, std::vector<std::string> >& meta) {
  if (!d_dnssec) return false;

  ReadLock rl(&s_state_lock);
  BOOST_FOREACH(GeoIPDomain dom, s_domains) {
    if (dom.domain == name) {
      if (hasDNSSECkey(dom.domain)) {
        meta[string("NSEC3NARROW")].push_back("1");
        meta[string("NSEC3PARAM")].push_back("1 0 1 f95a");
      }
      return true;
    }
  }
  return false;
}

bool GeoIPBackend::getDomainMetadata(const DNSName& name, const std::string& kind, std::vector<std::string>& meta) {
  if (!d_dnssec) return false;

  ReadLock rl(&s_state_lock);
  BOOST_FOREACH(GeoIPDomain dom, s_domains) {
    if (dom.domain == name) {
      if (hasDNSSECkey(dom.domain)) {
        if (kind == "NSEC3NARROW")
          meta.push_back(string("1"));
        if (kind == "NSEC3PARAM")
          meta.push_back(string("1 0 1 f95a"));
      }
      return true;
    }
  }
  return false;
}

bool GeoIPBackend::getDomainKeys(const DNSName& name, unsigned int kind, std::vector<DNSBackend::KeyData>& keys) {
  if (!d_dnssec) return false;
  ReadLock rl(&s_state_lock);
  BOOST_FOREACH(GeoIPDomain dom, s_domains) {
    if (dom.domain == name) {
      regex_t reg;
      regmatch_t regm[5];
      regcomp(&reg, "(.*)[.]([0-9]+)[.]([0-9]+)[.]([01])[.]key$", REG_ICASE|REG_EXTENDED);
      ostringstream pathname;
      pathname << getArg("dnssec-keydir") << "/" << dom.domain.toStringNoDot() << "*.key";
      glob_t glob_result;
      if (glob(pathname.str().c_str(),GLOB_ERR,NULL,&glob_result) == 0) {
        for(size_t i=0;i<glob_result.gl_pathc;i++) {
          if (regexec(&reg, glob_result.gl_pathv[i], 5, regm, 0) == 0) {
            DNSBackend::KeyData kd;
            kd.id = atoi(glob_result.gl_pathv[i]+regm[3].rm_so);
            kd.active = atoi(glob_result.gl_pathv[i]+regm[4].rm_so);
            kd.flags = atoi(glob_result.gl_pathv[i]+regm[2].rm_so);
            ifstream ifs(glob_result.gl_pathv[i]);
            ostringstream content;
            char buffer[1024];
            while(ifs.good()) {
              ifs.read(buffer, sizeof buffer);
              if (ifs.gcount()>0) {
                content << string(buffer, ifs.gcount());
              }
            }
            ifs.close();
            kd.content = content.str();
            keys.push_back(kd);
          }
        }
      }
      regfree(&reg);
      globfree(&glob_result);
      return true;
    }
  }
  return false;
}

bool GeoIPBackend::removeDomainKey(const DNSName& name, unsigned int id) {
  if (!d_dnssec) return false;
  WriteLock rl(&s_state_lock);
  ostringstream path;

  BOOST_FOREACH(GeoIPDomain dom, s_domains) {
    if (dom.domain == name) {
      regex_t reg;
      regmatch_t regm[5];
      regcomp(&reg, "(.*)[.]([0-9]+)[.]([0-9]+)[.]([01])[.]key$", REG_ICASE|REG_EXTENDED);
      ostringstream pathname;
      pathname << getArg("dnssec-keydir") << "/" << dom.domain.toStringNoDot() << "*.key";
      glob_t glob_result;
      if (glob(pathname.str().c_str(),GLOB_ERR,NULL,&glob_result) == 0) {
        for(size_t i=0;i<glob_result.gl_pathc;i++) {
          if (regexec(&reg, glob_result.gl_pathv[i], 5, regm, 0) == 0) {
            unsigned int kid = atoi(glob_result.gl_pathv[i]+regm[3].rm_so);
            if (kid == id) {
              if (unlink(glob_result.gl_pathv[i])) {
                cerr << "Cannot delete key:" << strerror(errno) << endl;
              }
              break;
            }
          }
        }
      }
      regfree(&reg);
      globfree(&glob_result);
      return true;
    }
  }
  return false;
}

int GeoIPBackend::addDomainKey(const DNSName& name, const KeyData& key) {
  if (!d_dnssec) return false;
  WriteLock rl(&s_state_lock);
  int nextid=1;

  BOOST_FOREACH(GeoIPDomain dom, s_domains) {
    if (dom.domain == name) {
      regex_t reg;
      regmatch_t regm[5];
      regcomp(&reg, "(.*)[.]([0-9]+)[.]([0-9]+)[.]([01])[.]key$", REG_ICASE|REG_EXTENDED);
      ostringstream pathname;
      pathname << getArg("dnssec-keydir") << "/" << dom.domain.toStringNoDot() << "*.key";
      glob_t glob_result;
      if (glob(pathname.str().c_str(),GLOB_ERR,NULL,&glob_result) == 0) {
        for(size_t i=0;i<glob_result.gl_pathc;i++) {
          if (regexec(&reg, glob_result.gl_pathv[i], 5, regm, 0) == 0) {
            int kid = atoi(glob_result.gl_pathv[i]+regm[3].rm_so);
            if (kid >= nextid) nextid = kid+1;
          }
        }
      }
      regfree(&reg);
      globfree(&glob_result);
      pathname.str("");
      pathname << getArg("dnssec-keydir") << "/" << dom.domain.toStringNoDot() << "." << key.flags << "." << nextid << "." << (key.active?"1":"0") << ".key";
      ofstream ofs(pathname.str().c_str());
      ofs.write(key.content.c_str(), key.content.size());
      ofs.close();
      return nextid;
    }
  }
  return false;

}

bool GeoIPBackend::activateDomainKey(const DNSName& name, unsigned int id) {
  if (!d_dnssec) return false;
  WriteLock rl(&s_state_lock);
  BOOST_FOREACH(GeoIPDomain dom, s_domains) {
    if (dom.domain == name) {
      regex_t reg;
      regmatch_t regm[5];
      regcomp(&reg, "(.*)[.]([0-9]+)[.]([0-9]+)[.]([01])[.]key$", REG_ICASE|REG_EXTENDED);
      ostringstream pathname;
      pathname << getArg("dnssec-keydir") << "/" << dom.domain.toStringNoDot() << "*.key";
      glob_t glob_result;
      if (glob(pathname.str().c_str(),GLOB_ERR,NULL,&glob_result) == 0) {
        for(size_t i=0;i<glob_result.gl_pathc;i++) {
          if (regexec(&reg, glob_result.gl_pathv[i], 5, regm, 0) == 0) {
            unsigned int kid = atoi(glob_result.gl_pathv[i]+regm[3].rm_so);
            if (kid == id && atoi(glob_result.gl_pathv[i]+regm[4].rm_so) == 0) {
              ostringstream newpath; 
              newpath << getArg("dnssec-keydir") << "/" << dom.domain.toStringNoDot() << "." << atoi(glob_result.gl_pathv[i]+regm[2].rm_so) << "." << kid << ".1.key";
              if (rename(glob_result.gl_pathv[i], newpath.str().c_str())) {
                cerr << "Cannot active key: " << strerror(errno) << endl;
              }
            }
          }
        }
      }
      globfree(&glob_result);
      regfree(&reg); 
      return true;
    }
  }
  return false;
}

bool GeoIPBackend::deactivateDomainKey(const DNSName& name, unsigned int id) {
  if (!d_dnssec) return false;
  WriteLock rl(&s_state_lock);
  BOOST_FOREACH(GeoIPDomain dom, s_domains) {
    if (dom.domain == name) {
      regex_t reg;
      regmatch_t regm[5];
      regcomp(&reg, "(.*)[.]([0-9]+)[.]([0-9]+)[.]([01])[.]key$", REG_ICASE|REG_EXTENDED);
      ostringstream pathname;
      pathname << getArg("dnssec-keydir") << "/" << dom.domain.toStringNoDot() << "*.key";
      glob_t glob_result;
      if (glob(pathname.str().c_str(),GLOB_ERR,NULL,&glob_result) == 0) {
        for(size_t i=0;i<glob_result.gl_pathc;i++) {
          if (regexec(&reg, glob_result.gl_pathv[i], 5, regm, 0) == 0) {
            unsigned int kid = atoi(glob_result.gl_pathv[i]+regm[3].rm_so);
            if (kid == id && atoi(glob_result.gl_pathv[i]+regm[4].rm_so) == 1) {
              ostringstream newpath;
              newpath << getArg("dnssec-keydir") << "/" << dom.domain.toStringNoDot() << "." << atoi(glob_result.gl_pathv[i]+regm[2].rm_so) << "." << kid << ".0.key";
              if (rename(glob_result.gl_pathv[i], newpath.str().c_str())) {
                cerr << "Cannot deactive key: " << strerror(errno) << endl;
              }
            }
          }
        }
      }
      globfree(&glob_result);
      regfree(&reg);
      return true;
    }
  }
  return false;
}

bool GeoIPBackend::hasDNSSECkey(const DNSName& name) {
  ostringstream pathname;
  pathname << getArg("dnssec-keydir") << "/" << name.toStringNoDot() << "*.key";
  glob_t glob_result;
  if (glob(pathname.str().c_str(),GLOB_ERR,NULL,&glob_result) == 0) {
    globfree(&glob_result);
    return true;
  }
  return false;
}

class GeoIPFactory : public BackendFactory{
public:
  GeoIPFactory() : BackendFactory("geoip") {}

  void declareArguments(const string &suffix = "") {
    declare(suffix, "zones-file", "YAML file to load zone(s) configuration", "");
    declare(suffix, "database-file6", "File to load IPv6 geoip data from", "/usr/share/GeoIP/GeoIPv6.dat");
    declare(suffix, "database-file", "File to load IPv4 geoip data from", "/usr/share/GeoIP/GeoIP.dat");
    declare(suffix, "database-cache", "Cache mode (standard, memory, index, mmap)", "standard");
    declare(suffix, "dnssec-keydir", "Directory to hold dnssec keys (also turns DNSSEC on)", "");
  }

  DNSBackend *make(const string &suffix) {
    return new GeoIPBackend(suffix);
  }
};

class GeoIPLoader {
public:
  GeoIPLoader() {
    BackendMakers().report(new GeoIPFactory);
    L << Logger::Info << "[geobackend] This is the geo backend version " VERSION
#ifndef REPRODUCIBLE
      << " (" __DATE__ " " __TIME__ ")"
#endif
      << " reporting" << endl;
  }
};

static GeoIPLoader geoloader;<|MERGE_RESOLUTION|>--- conflicted
+++ resolved
@@ -15,7 +15,6 @@
   int ttl;
   map<DNSName, string> services;
   map<DNSName, vector<DNSResourceRecord> > records;
-  uint8_t ipv4EDNSScope{24}, ipv6EDNSScope{64};
 };
 
 static vector<GeoIPDomain> s_domains;
@@ -96,9 +95,6 @@
     dom.id = s_domains.size();
     dom.domain = DNSName(domain["domain"].as<string>());
     dom.ttl = domain["ttl"].as<int>();
-    dom.ipv4EDNSScope = domain["ipv4ednsscope"].as<int>(24);
-    dom.ipv6EDNSScope = domain["ipv6ednsscope"].as<int>(64);
-
 
     for(YAML::const_iterator recs = domain["records"].begin(); recs != domain["records"].end(); recs++) {
       DNSName qname = DNSName(recs->first.as<string>());
@@ -252,11 +248,7 @@
   if (ri != dom.records.end()) { // return static value
     for(DNSResourceRecord& rr : ri->second) {
       if (qtype == QType::ANY || rr.qtype == qtype) {
-<<<<<<< HEAD
-	rr.scopeMask = (v6 ? dom.ipv6EDNSScope : dom.ipv4EDNSScope);
-=======
         rr.scopeMask = gl.netmask;
->>>>>>> 28837e84
         d_result.push_back(rr);
         d_result.back().qname = qdomain;
       }
@@ -273,11 +265,7 @@
   rr.content = format;
   rr.auth = 1;
   rr.ttl = dom.ttl;
-<<<<<<< HEAD
-  rr.scopeMask = (v6 ? dom.ipv6EDNSScope : dom.ipv4EDNSScope);
-=======
   rr.scopeMask = gl.netmask;
->>>>>>> 28837e84
   d_result.push_back(rr);
 }
 
