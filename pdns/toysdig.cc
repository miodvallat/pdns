--- conflicted
+++ resolved
@@ -45,16 +45,11 @@
 
     d_rsock.writen(string((char*)&*packet.begin(), (char*)&*packet.end()));
     
-<<<<<<< HEAD
-    if(d_rsock.read((char *) &len, 2) != 2)
-      throw PDNSException("tcp read failed");
-=======
     int bread=d_rsock.read((char *) &len, 2);
     if( bread <0)
       throw PDNSException("tcp read failed: "+std::string(strerror(errno)));
     if(bread != 2) 
       throw PDNSException("EOF on TCP read");
->>>>>>> 2cb98b9a
 
     len=ntohs(len);
     char *creply = new char[len];
@@ -63,11 +58,7 @@
     while(n<len) {
       numread=d_rsock.read(creply+n, len-n);
       if(numread<0)
-<<<<<<< HEAD
-        throw PDNSException("tcp read failed");
-=======
         throw PDNSException("tcp read failed: "+std::string(strerror(errno)));
->>>>>>> 2cb98b9a
       n+=numread;
     }
 
@@ -80,151 +71,6 @@
   Socket d_rsock;
 };
 
-<<<<<<< HEAD
-
-set<DSRecordContent> g_anchors;
-
-vector<DNSKEYRecordContent> getKeys(Socket& sock, const DNSName& name, uint16_t tag, bool* trusted)
-{
-  *trusted=false;
-  vector<uint8_t> packet;
-  DNSPacketWriter pw(packet, name, QType::DNSKEY);
-  pw.getHeader()->rd=1;
-  pw.getHeader()->cd=1;
-  pw.getHeader()->id=getpid();
-  pw.addOpt(1800, 0, EDNSOpts::DNSSECOK);
-  pw.commit();
-  
-  sock.send(string((char*)&*packet.begin(), (char*)&*packet.end()));
-  string resp;
-  sock.read(resp);
-  MOADNSParser mdp(resp);
-  vector<DNSKEYRecordContent> ret;
-  shared_ptr<DNSKEYRecordContent> root;
-  for(const auto& r : mdp.d_answers) {
-    cout<<r.first.d_place-1<<"\t"<<r.first.d_name.toString()<<"\tIN\t"<<DNSRecordContent::NumberToType(r.first.d_type);
-    cout<<"\t"<<r.first.d_content->getZoneRepresentation()<<endl;
-
-    if(auto dk = getRR<DNSKEYRecordContent>(r.first)) {
-      if(dk->getTag() == tag) {
-	cout<<"Found key with tag "<<dk->getTag()<<endl;
-	ret.push_back(*dk);
-      }
-      else {
-	cout<<"Also got other key with tag "<<dk->getTag()<<" and DS ";
-	auto ds=makeDSFromDNSKey(name, *dk, 2);
-	cout<<ds.getZoneRepresentation()<<endl;
-	if(g_anchors.count(ds)) {
-	  cout<<"THIS IS THE ROOT"<<endl;
-	  root = dk;
-	}
-      }
-    }
-    else if(auto rrsig = getRR<RRSIGRecordContent>(r.first)) {
-      if(root) {
-	cout<<"Had a signature on "<<r.first.d_name<<" "<<DNSRecordContent::NumberToType(r.first.d_type)<<" with tag "<<rrsig->d_tag<<endl;
-	cout<<"Have a root dnskey with tag "<<rrsig->d_tag<<endl;
-	auto engine = DNSCryptoKeyEngine::makeFromPublicKeyString(rrsig->d_algorithm, root->d_key);
-	vector<shared_ptr<DNSRecordContent>> toSign;
-	toSign.push_back(std::make_shared<DNSKEYRecordContent>(ret[0]));
-	toSign.push_back(root);
-	string msg = getMessageForRRSET(r.first.d_name, *rrsig, toSign);        
-	*trusted=engine->verify(msg, rrsig->d_signature);
-	cout<<"Result for signature in DNSKEY: "<<*trusted<<endl;
-      }
-    }
-  }
-  return ret;
-}
-
-
-unique_ptr<MOADNSParser> getMDP(const ComboAddress& dest, const DNSName& qname, uint16_t qtype)
-{
-  TCPResolver tr(dest);
-
-  string resp=tr.query(qname, qtype);
-  return unique_ptr<MOADNSParser>(new MOADNSParser(resp));
-
-}
-
-
-void lookup(const ComboAddress& dest, const DNSName& qname, uint16_t qtype)
-{
-  if(qname==DNSName(".") && qtype == QType::DS) {
-    cerr<<"Hit root, should stop somehow ;-)"<<endl;
-    exit(0);
-  }
-  Socket sock(dest.sin4.sin_family, SOCK_DGRAM);
-  sock.connect(dest);
-  vector<uint8_t> packet;
-
-  DNSPacketWriter pw(packet, qname, qtype);
-  pw.getHeader()->rd=1;
-  pw.getHeader()->cd=1;
-  pw.getHeader()->id=getpid();
-  pw.addOpt(1800, 0, EDNSOpts::DNSSECOK);
-  pw.commit();
-
-  sock.send(string((char*)&*packet.begin(), (char*)&*packet.end()));
-  string resp;
-  sock.read(resp);
-  MOADNSParser mdp(resp);
-
-  struct ContentPair {
-    vector<DNSRecord> content;
-    vector<shared_ptr<RRSIGRecordContent>> signatures;
-  };
-
-  map<pair<DNSName,uint16_t>, ContentPair > records;
-
-  for(const auto& r : mdp.d_answers) {
-    cout<<r.first.d_place-1<<"\t"<<r.first.d_name.toString()<<"\tIN\t"<<DNSRecordContent::NumberToType(r.first.d_type);
-    cout<<"\t"<<r.first.d_content->getZoneRepresentation()<<endl;
-
-    if(auto rrsig = getRR<RRSIGRecordContent>(r.first)) {
-      records[make_pair(r.first.d_name, rrsig->d_type)].signatures.push_back(rrsig);
-    }
-    else if(auto opt = getRR<OPTRecordContent>(r.first)) {
-      continue;
-    }
-
-    else
-      records[make_pair(r.first.d_name, r.first.d_type)].content.push_back(r.first);
-
-  }
-  cout<<"Had "<<records.size()<<" RRSETs"<<endl;
-  for(auto& rrset : records) {
-    vector<shared_ptr<DNSRecordContent> > toSign;
-    for(const auto& c : rrset.second.content) 
-      toSign.push_back(c.d_content);
-
-    for(auto& sign : rrset.second.signatures) {
-      cout<<"Seeing if we can retrieve DNSKEY for "<<sign->d_signer<<" with tag "<<sign->d_tag<<endl;
-      bool trusted=false;
-      auto keys=getKeys(sock, sign->d_signer, sign->d_tag, &trusted);
-      cout<<"Got "<<keys.size()<<" keys"<<endl;
-      for(const auto& key : keys) {
-	auto engine = DNSCryptoKeyEngine::makeFromPublicKeyString(key.d_algorithm, key.d_key);
-	string msg = getMessageForRRSET(rrset.first.first, *sign, toSign);        
-	cout<<"Result for signature on "<<rrset.first.first<<" "<<DNSRecordContent::NumberToType(rrset.first.second)<<": "<<engine->verify(msg, sign->d_signature)<<endl;
-
-	if(trusted) {
-	  cerr<<"This key is trusted ultimately"<<endl;
-	  return;
-	}
-	else {
-
-	  cerr<<"Should go looking for DS on DNSKEY "<<sign->d_signer<<endl;
-	  lookup(dest, sign->d_signer, QType::DS);
-	}
-      }
-    }
-  }
-}
-
-// 4033 5
-// FIXME: namespace this
-=======
 unique_ptr<MOADNSParser> getMDP(const ComboAddress& dest, const DNSName& qname, uint16_t qtype)
 {
   TCPResolver tr(dest);
@@ -234,27 +80,17 @@
 
 
 // 4033 5
->>>>>>> 2cb98b9a
 enum vState { Indeterminate, Bogus, Insecure, Secure };
 const char *vStates[]={"Indeterminate", "Bogus", "Insecure", "Secure"};
 
 // NSEC(3) results
-<<<<<<< HEAD
-// FIXME: namespace this
-=======
->>>>>>> 2cb98b9a
 enum dState { NODATA, NXDOMAIN, ENT, INSECURE };
 const char *dStates[]={"nodata", "nxdomain", "empty non-terminal", "insecure (no-DS proof)"};
 
 
 typedef std::multimap<uint16_t, DNSKEYRecordContent> keymap_t;
 
-<<<<<<< HEAD
-
-string nsec3Hash(const DNSName &qname, const NSEC3RecordContent& nrc)
-=======
 static string nsec3Hash(const DNSName &qname, const NSEC3RecordContent& nrc)
->>>>>>> 2cb98b9a
 {
   NSEC3PARAMRecordContent ns3pr;
   ns3pr.d_iterations = nrc.d_iterations;
@@ -262,13 +98,6 @@
   return toBase32Hex(hashQNameWithSalt(ns3pr, qname));
 }
 
-<<<<<<< HEAD
-
-
-
-typedef map<pair<DNSName, uint16_t>, set<shared_ptr<DNSRecordContent> > > rrsetmap_t;
-
-=======
 struct ContentSigPair
 {
   vector<shared_ptr<DNSRecordContent>> records;
@@ -278,7 +107,6 @@
 
 
 typedef map<pair<DNSName, uint16_t>, set<shared_ptr<DNSRecordContent> > > rrsetmap_t;
->>>>>>> 2cb98b9a
 typedef pair<DNSName, uint16_t> NT; // Name/Type pair
 typedef std::multimap<NT, shared_ptr<DNSRecordContent> > recmap_t;
 typedef std::multimap<NT, RRSIGRecordContent> sigmap_t;
@@ -290,11 +118,7 @@
 // keymap_t g_vkeys; // validated keys
 
 // FIXME: needs a zone argument, to avoid things like 6840 4.1
-<<<<<<< HEAD
-dState getDenial(rrsetmap_t &validrrsets, DNSName qname, uint16_t qtype)
-=======
 static dState getDenial(rrsetmap_t &validrrsets, DNSName qname, uint16_t qtype)
->>>>>>> 2cb98b9a
 {
   std::multimap<DNSName, NSEC3RecordContent> nsec3s;
 
@@ -333,26 +157,12 @@
   dState ret;
   return ret;
 }
-<<<<<<< HEAD
-/*
-=======
->>>>>>> 2cb98b9a
 
 string dotEscape(string name)
 {
   return "\"" + boost::replace_all_copy(name, "\"", "\\\"") + "\"";
 }
 
-<<<<<<< HEAD
-string dotName(string type, string name, string tag)
-{
-  if(tag == "")
-    return type+" "+name;
-  else
-    return type+" "+name+"/"+tag;
-}
-void dotNode(string type, string name, string tag, string content)
-=======
 string dotName(string type, DNSName name, string tag)
 {
   if(tag == "")
@@ -361,18 +171,13 @@
     return type+" "+name.toString()+"/"+tag;
 }
 void dotNode(string type, DNSName name, string tag, string content)
->>>>>>> 2cb98b9a
 {
   cout<<"    "
       <<dotEscape(dotName(type, name, tag))
       <<" [ label="<<dotEscape(dotName(type, name, tag)+"\\n"+content)<<" ];"<<endl;
 }
 
-<<<<<<< HEAD
-void dotEdge(DNSName zone, string type1, DNSName name1, DNSName tag1, string type2, DNSName name2, DNSName tag2, string color="")
-=======
 void dotEdge(DNSName zone, string type1, DNSName name1, string tag1, string type2, DNSName name2, string tag2, string color="")
->>>>>>> 2cb98b9a
 {
   cout<<"    ";
   if(zone != DNSName(".")) cout<<"subgraph "<<dotEscape("cluster "+zone.toString())<<" { ";
@@ -384,30 +189,6 @@
   if(zone != DNSName(".")) cout<<"label = "<<dotEscape("zone: "+zone.toString())<<";"<<"}";
   cout<<endl;
 }
-<<<<<<< HEAD
-*/
-
-void validateWithKeySet(rrsetmap_t& rrsets, rrsetmap_t& rrsigs, rrsetmap_t& validated, keymap_t& keys)
-{
-  for(rrsetmap_t::const_iterator i=rrsets.begin(); i!=rrsets.end(); i++)
-  {
-    cerr<<"validating "<<(i->first.first)<<"/"<<DNSRecordContent::NumberToType(i->first.second)<<endl;
-    pair<rrsetmap_t::const_iterator, rrsetmap_t::const_iterator> r = rrsigs.equal_range(make_pair(i->first.first, i->first.second));
-    for(rrsetmap_t::const_iterator j=r.first; j!=r.second; j++) {
-      for(set<shared_ptr<DNSRecordContent> >::const_iterator k=j->second.begin(); k!=j->second.end(); k++) {
-        vector<shared_ptr<DNSRecordContent> > toSign;
-        set<shared_ptr<DNSRecordContent> > rrs = rrsets[make_pair(j->first.first, j->first.second)];
-        toSign.assign(rrs.begin(), rrs.end());
-
-        const RRSIGRecordContent rrc=dynamic_cast<const RRSIGRecordContent&> (*(*k));
-
-        if(!keys.count(rrc.d_tag)) continue;
-
-        string msg=getMessageForRRSET(j->first.first, rrc, toSign);
-        pair<keymap_t::const_iterator, keymap_t::const_iterator> r = keys.equal_range(rrc.d_tag); // FIXME: also take algorithm into account? right now we wrongly validate unknownalgorithm.bad-dnssec.wb.sidnlabs.nl
-        for(keymap_t::const_iterator l=r.first; l!=r.second; l++) {
-          bool isValid = DNSCryptoKeyEngine::makeFromPublicKeyString(l->second.d_algorithm, l->second.d_key)->verify(msg, rrc.d_signature);
-=======
 
 static void validateWithKeySet(const cspmap& rrsets, cspmap_t& validated, keymap_t& keys)
 {
@@ -436,24 +217,16 @@
 	  catch(std::exception& e) {
 	    cerr<<"Error validating with engine: "<<e.what()<<endl;
 	  }
->>>>>>> 2cb98b9a
           if(isValid) {
             validated[make_pair(j->first.first, j->first.second)] = rrs;
             cerr<<"valid"<<endl;
             cerr<<"! validated "<<j->first.first<<"/"<<DNSRecordContent::NumberToType(rrc.d_type)<<endl;
           }
           if(rrc.d_type != QType::DNSKEY) {
-<<<<<<< HEAD
-	    /*              dotEdge(rrc.d_signer,
-                    "DNSKEY", rrc.d_signer, lexical_cast<string>(rrc.d_tag),
-                    DNSRecordContent::NumberToType(rrc.d_type), j->first.first, "", isValid ? "green" : "red");
-	    */
-=======
 	                  dotEdge(rrc.d_signer,
                     "DNSKEY", rrc.d_signer, lexical_cast<string>(rrc.d_tag),
                     DNSRecordContent::NumberToType(rrc.d_type), j->first.first, "", isValid ? "green" : "red");
 	    
->>>>>>> 2cb98b9a
           }
           // FIXME: break out enough levels
         }
@@ -468,26 +241,16 @@
 //      www.powerdnssec.org -> secure/powerdnssec.org/[keys]
 //      www.dnssec-failed.org -> bogus/dnssec-failed.org/[]
 
-<<<<<<< HEAD
-char *rootDS;
-
-vState getKeysFor(TCPResolver& tr, const DNSName& zone, keymap_t &keyset)
-=======
 const char *rootDS;
 
 static vState getKeysFor(TCPResolver& tr, const DNSName& zone, keymap_t &keyset)
->>>>>>> 2cb98b9a
 {
   vector<string> labels = zone.getRawLabels();
   vState state;
 
   state = Indeterminate;
 
-<<<<<<< HEAD
-  DNSName qname;
-=======
   DNSName qname(".");
->>>>>>> 2cb98b9a
   typedef std::multimap<uint16_t, DSRecordContent> dsmap_t;
   dsmap_t dsmap;
   keymap_t keymap;
@@ -523,24 +286,6 @@
 
       if(i->first.d_type == QType::RRSIG)
       {
-<<<<<<< HEAD
-        RRSIGRecordContent rrc=dynamic_cast<RRSIGRecordContent&> (*(i->first.d_content));
-        if(rrc.d_type != QType::DNSKEY)
-          continue;
-        sigs.push_back(rrc);
-      }
-      else if(i->first.d_type == QType::DNSKEY)
-      {
-        DNSKEYRecordContent drc=dynamic_cast<DNSKEYRecordContent&> (*(i->first.d_content));
-        tkeymap.insert(make_pair(drc.getTag(), drc));
-	//        dotNode("DNSKEY", qname, lexical_cast<string>(drc.getTag()), (boost::format("tag=%d, algo=%d") % drc.getTag() % static_cast<int>(drc.d_algorithm)).str());
-
-        toSign.push_back(i->first.d_content);
-        toSignTags.push_back(drc.getTag());
-      }
-    }
-    cerr<<"got "<<tkeymap.size()<<" keys and "<<sigs.size()<<" sigs"<<endl;
-=======
         auto rrc=getRR<RRSIGRecordContent> (i->first);
         if(rrc->d_type != QType::DNSKEY)
           continue;
@@ -558,27 +303,10 @@
       }
     }
     cerr<<"got "<<tkeymap.size()<<" keys and "<<sigs.size()<<" sigs from server"<<endl;
->>>>>>> 2cb98b9a
 
     for(dsmap_t::const_iterator i=dsmap.begin(); i!=dsmap.end(); i++)
     {
       DSRecordContent dsrc=i->second;
-<<<<<<< HEAD
-      cerr<<"got DS with tag "<<dsrc.d_tag<<"/"<<i->first<<", got "<<tkeymap.count(i->first)<<" DNSKEYs for tag"<<endl;
-      pair<keymap_t::const_iterator, keymap_t::const_iterator> r = tkeymap.equal_range(i->first);
-      for(keymap_t::const_iterator j=r.first; j!=r.second; j++)
-      {
-        DNSKEYRecordContent drc=j->second;
-        DSRecordContent dsrc2=makeDSFromDNSKey(qname, drc, dsrc.d_digesttype);
-        bool isValid = dsrc == dsrc2;
-        if(isValid) {
-          cerr<<"got valid DNSKEY"<<endl;
-          keymap.insert(make_pair(drc.getTag(), drc));
-	  //          dotNode("DS", qname, "" /*lexical_cast<string>(dsrc.d_tag)*/, (boost::format("tag=%d, digest algo=%d, algo=%d") % dsrc.d_tag % static_cast<int>(dsrc.d_digesttype) % static_cast<int>(dsrc.d_algorithm)).str());
-        }
-        // cout<<"    subgraph "<<dotEscape("cluster "+qname)<<" { "<<dotEscape("DS "+qname)<<" -> "<<dotEscape("DNSKEY "+qname)<<" [ label = \""<<dsrc.d_tag<<"/"<<static_cast<int>(dsrc.d_digesttype)<<"\" ]; label = \"zone: "<<qname<<"\"; }"<<endl;
-	//        dotEdge("", "DS", qname, "" /*lexical_cast<string>(dsrc.d_tag)*/, "DNSKEY", qname, lexical_cast<string>(drc.getTag()), isValid ? "green" : "red");
-=======
       cerr<<"looking at DS with tag "<<dsrc.d_tag<<"/"<<i->first<<", got "<<tkeymap.count(i->first)<<" DNSKEYs for tag"<<endl;
       auto r = tkeymap.equal_range(i->first);
       for(keymap_t::const_iterator j=r.first; j!=r.second; j++)
@@ -604,7 +332,6 @@
 	}
         // cout<<"    subgraph "<<dotEscape("cluster "+qname)<<" { "<<dotEscape("DS "+qname)<<" -> "<<dotEscape("DNSKEY "+qname)<<" [ label = \""<<dsrc.d_tag<<"/"<<static_cast<int>(dsrc.d_digesttype)<<"\" ]; label = \"zone: "<<qname<<"\"; }"<<endl;
 	       dotEdge(DNSName("."), "DS", qname, "" /*lexical_cast<string>(dsrc.d_tag)*/, "DNSKEY", qname, lexical_cast<string>(drc.getTag()), isValid ? "green" : "red");
->>>>>>> 2cb98b9a
         // dotNode("DNSKEY", qname, (boost::format("tag=%d, algo=%d") % drc.getTag() % static_cast<int>(drc.d_algorithm)).str());
       }
     }
@@ -624,16 +351,6 @@
         string msg=getMessageForRRSET(qname, *i, toSign);
         pair<keymap_t::const_iterator, keymap_t::const_iterator> r = keymap.equal_range(i->d_tag);
         for(keymap_t::const_iterator j=r.first; j!=r.second; j++) {
-<<<<<<< HEAD
-          cerr<<"validating"<<endl;
-          bool isValid = DNSCryptoKeyEngine::makeFromPublicKeyString(j->second.d_algorithm, j->second.d_key)->verify(msg, i->d_signature);
-	  //          for(uint16_t tag : toSignTags) {
-	    //            dotEdge(qname,
-	    //      "DNSKEY", qname, lexical_cast<string>(i->d_tag),
-	    //      "DNSKEY", qname, lexical_cast<string>(tag), isValid ? "green" : "red");
-	  //          }
-
-=======
           cerr<<"validating : ";
           bool isValid = false;
 	  try {
@@ -650,7 +367,6 @@
 		    "DNSKEY", qname, lexical_cast<string>(tag), isValid ? "green" : "red");
 	  }
 	  
->>>>>>> 2cb98b9a
           if(isValid)
           {
             cerr<<"validation succeeded - whole DNSKEY set is valid"<<endl;
@@ -658,14 +374,6 @@
             keymap=tkeymap;
             break;
           }
-<<<<<<< HEAD
-        }
-        if(!keymap.size()) cerr<<"did not manage to validate DNSKEY set based on DS-validated KSK, only passing KSK on"<<endl;
-      }
-    }
-
-    if(!keymap.size())
-=======
 	  else
 	    cerr<<"Validation did not succeed!"<<endl;
         }
@@ -674,7 +382,6 @@
     }
 
     if(keymap.empty())
->>>>>>> 2cb98b9a
     {
       cerr<<"ended up with zero valid DNSKEYs, going Bogus"<<endl;
       state=Bogus;
@@ -702,35 +409,6 @@
 
       MOADNSParser mdp(tr.query(qname, QType::DS));
 
-<<<<<<< HEAD
-      rrsetmap_t rrsets;
-      rrsetmap_t rrsigs;
-
-      for(MOADNSParser::answers_t::const_iterator i=mdp.d_answers.begin(); i!=mdp.d_answers.end(); ++i) {
-        cerr<<"res "<<i->first.d_name<<"/"<<i->first.d_type<<endl;
-        if(i->first.d_type == QType::OPT) continue;
-
-        if(i->first.d_type == QType::RRSIG) {
-          RRSIGRecordContent rrc = dynamic_cast<RRSIGRecordContent&> (*(i->first.d_content));
-          rrsigs[make_pair(i->first.d_name,rrc.d_type)].insert(i->first.d_content);
-        }
-        else {
-          rrsets[make_pair(i->first.d_name,i->first.d_type)].insert(i->first.d_content);
-        }
-      }
-
-      rrsetmap_t validrrsets;
-      validateWithKeySet(rrsets, rrsigs, validrrsets, keymap);
-
-      cerr<<"got "<<rrsets.count(make_pair(qname,QType::DS))<<" DS of which "<<validrrsets.count(make_pair(qname,QType::DS))<<" valid "<<endl;
-
-      auto r = validrrsets.equal_range(make_pair(qname, QType::DS));
-      for(rrsetmap_t::const_iterator i=r.first; i!=r.second; i++) {
-        for(set<shared_ptr<DNSRecordContent> >::const_iterator j=i->second.begin(); j!=i->second.end(); j++)
-        {
-          const DSRecordContent dsrc=dynamic_cast<const DSRecordContent&> (**j);
-          dsmap.insert(make_pair(dsrc.d_tag, dsrc));
-=======
       cspmap_t cspmap;
       for(MOADNSParser::answers_t::const_iterator i=mdp.d_answers.begin(); i!=mdp.d_answers.end(); ++i) {
 	//        cerr<<"res "<<i->first.d_name<<"/"<<i->first.d_type<<endl;
@@ -756,7 +434,6 @@
         {
           const auto dsrc=getRR<DSRecordContent>(*j);
           dsmap.insert(make_pair(dsrc->d_tag, *dsrc));
->>>>>>> 2cb98b9a
           // dotEdge(keyqname,
           //         "DNSKEY", keyqname, ,
           //         "DS", qname, lexical_cast<string>(dsrc.d_tag));
@@ -776,25 +453,15 @@
   return state;
 }
 
-<<<<<<< HEAD
-
-
-
-=======
->>>>>>> 2cb98b9a
 int main(int argc, char** argv)
 try
 {
   reportAllTypes();
-<<<<<<< HEAD
-  g_anchors.insert(DSRecordContent("19036 8 2 49aac11d7b6f6446702e54a1607371607a1a41855200fd2ce1cdde32f24e8fb5"));
-=======
   rootDS =  "19036 8 2 49aac11d7b6f6446702e54a1607371607a1a41855200fd2ce1cdde32f24e8fb5";
 
   if(argv[5])
     rootDS = argv[5];
   //  g_anchors.insert(DSRecordContent("19036 8 2 49aac11d7b6f6446702e54a1607371607a1a41855200fd2ce1cdde32f24e8fb5"));
->>>>>>> 2cb98b9a
   if(argc < 4) {
     cerr<<"Syntax: toysdig IP-address port question question-type [rootDS]\n";
     exit(EXIT_FAILURE);
@@ -812,11 +479,7 @@
   rrsetmap_t rrsigs;
 
   for(auto i = mdp->d_answers.begin(); i != mdp->d_answers.end(); ++i) {
-<<<<<<< HEAD
-    cerr<<"res "<<i->first.d_name<<"/"<<i->first.d_type<<endl;
-=======
     //    cerr<<"res "<<i->first.d_name<<"/"<<i->first.d_type<<endl;
->>>>>>> 2cb98b9a
     if(i->first.d_type == QType::OPT) continue;
 
     if(i->first.d_type == QType::RRSIG) {
@@ -830,13 +493,8 @@
 
   cerr<<"got "<<rrsigs.size()<<" sigs for "<<rrsets.size()<<" sets"<<endl;
 
-<<<<<<< HEAD
-  pair<rrsetmap_t::const_iterator, rrsetmap_t::const_iterator> r = rrsigs.equal_range(make_pair(qname, qtype));
-  cerr<<"got "<<rrsigs.count(make_pair(qname, qtype))<<" applicable sigs"<<endl;
-=======
   auto r = rrsigs.equal_range(make_pair(qname, qtype));
   cerr<<"got "<<std::distance(r.second, r.first)<<" applicable sigs"<<endl;
->>>>>>> 2cb98b9a
 
   keymap_t keys;
   rrsetmap_t validrrsets;
@@ -844,11 +502,7 @@
   if(rrsigs.size()) {
     for(rrsetmap_t::const_iterator i=rrsigs.begin(); i!=rrsigs.end(); i++) {
       cerr<<"A"<<endl;
-<<<<<<< HEAD
-      for(set<shared_ptr<DNSRecordContent> >::const_iterator j=i->second.begin(); j!=i->second.end(); j++)
-=======
       for(auto j=i->second.begin(); j!=i->second.end(); j++)
->>>>>>> 2cb98b9a
       {
         cerr<<"B"<<endl;
         const RRSIGRecordContent rrc=dynamic_cast<const RRSIGRecordContent&> (*(*j));
@@ -866,21 +520,6 @@
     cerr<<"! state = "<<vStates[state]<<", now have "<<keys.size()<<" keys at "<<qname<<endl;
   }
   cerr<<"! validated "<<validrrsets.size()<<" RRsets out of "<<rrsets.size()<<endl;
-<<<<<<< HEAD
-
-  cerr<<"% validated RRs:"<<endl;
-  for(rrsetmap_t::const_iterator i=validrrsets.begin(); i!=validrrsets.end(); i++) {
-    cerr<<"% "<<i->first.first<<"/"<<DNSRecordContent::NumberToType(i->first.second)<<endl;
-    for(set<shared_ptr<DNSRecordContent> >::const_iterator j=i->second.begin(); j!=i->second.end(); j++) {
-      cerr<<"% > "<<(*j)->getZoneRepresentation()<<endl;
-    }
-  }
-
-  cout<<"}"<<endl;
-  exit(0);
-
-
-=======
 
   cerr<<"% validated RRs:"<<endl;
   for(rrsetmap_t::const_iterator i=validrrsets.begin(); i!=validrrsets.end(); i++) {
@@ -889,7 +528,6 @@
       cerr<<"\t% > "<<(*j)->getZoneRepresentation()<<endl;
     }
   }
->>>>>>> 2cb98b9a
 
   cout<<"}"<<endl;
   exit(0);
