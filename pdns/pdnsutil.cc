--- conflicted
+++ resolved
@@ -1531,18 +1531,9 @@
     return false;
   }
 
-<<<<<<< HEAD
-  cout<<"This is a "<<DomainInfo::getKindString(di.kind)<<" zone"<<endl;
   if (!di.account.empty()) {
       cout<<"This zone is owned by "<<di.account<<endl;
   }
-  if(di.kind == DomainInfo::Master) {
-    cout<<"Last SOA serial number we notified: "<<di.notified_serial<<" ";
-    SOAData sd;
-    if(B.getSOAUncached(zone, sd)) {
-      if(sd.serial == di.notified_serial)
-        cout<< "== ";
-=======
   if (!exportDS) {
     cout<<"This is a "<<DomainInfo::getKindString(di.kind)<<" zone"<<endl;
     if(di.kind == DomainInfo::Master) {
@@ -1555,9 +1546,6 @@
           cout << "!= ";
         cout<<sd.serial<<" (serial in the database)"<<endl;
       }
->>>>>>> cae148f1
-      else
-        cout<<"- no serial found in database"<<endl;
     }
     else if(di.kind == DomainInfo::Slave) {
       cout<<"Master"<<addS(di.masters)<<": ";
