language: cpp
compiler:
  - gcc
  - clang
before_script:
 - sudo apt-get update
 - sudo apt-get install libboost-all-dev libtolua-dev bc libcdb-dev libnet-dns-perl ldnsutils dnsutils libtool libcdb-dev xmlto dblatex links asciidoc ruby-json ruby-sqlite3 rubygems libcurl4-openssl-dev ruby1.9.1 socat
 - sudo sed -i '0,/\[mysqld\]/s//[mysqld]\nskip-character-set-client-handshake\ntransaction-isolation=READ-COMMITTED/' /etc/mysql/my.cnf
 - sudo restart mysql
script:
 - ./bootstrap
<<<<<<< HEAD
 - ./configure --with-modules='pipe remote gmysql tinydns random' --with-sqlite3 --enable-unit-tests --enable-remotebackend-http
=======
 - ./configure --with-modules='gmysql mydns tinydns random' --with-sqlite3 --enable-unit-tests
>>>>>>> 914353ca
 - make dist
 - make -j 4
 - make check
 - cd pdns
 - cd docs
 - make
 - cd ../../regression-tests
 - touch verify-dnssec-zone/skip
 - ./start-test-stop 5300 gmysql-nsec3-narrow
 - ./start-test-stop 5300 bind
 - ./start-test-stop 5300 bind-presigned
 - ./start-test-stop 5300 bind-dnssec
 - ./start-test-stop 5300 bind-dnssec-presigned
 - ./start-test-stop 5300 bind-dnssec-nsec3
 - ./start-test-stop 5300 bind-dnssec-nsec3-presigned
 - ./start-test-stop 5300 bind-dnssec-nsec3-optout
 - ./start-test-stop 5300 bind-dnssec-nsec3-optout-presigned 
 - ./start-test-stop 5300 gmysql-nodnssec
 - ./start-test-stop 5300 gmysql-nodnssec-presigned
 - ./start-test-stop 5300 gmysql
 - ./start-test-stop 5300 gmysql-presigned
 - ./start-test-stop 5300 gmysql-nsec3
 - ./start-test-stop 5300 gmysql-nsec3-presigned
 - ./start-test-stop 5300 gmysql-nsec3-optout
 - ./start-test-stop 5300 gmysql-nsec3-optout-presigned 
 - ./start-test-stop 5300 gmysql-nsec3-narrow
<<<<<<< HEAD
 - ./start-test-stop 5300 tinydns 
 - ./start-test-stop 5300 remotebackend-pipe
 - ./start-test-stop 5300 remotebackend-pipe-dnssec
=======
 - ./start-test-stop 5300 tinydns
 - ./start-test-stop 5300 gmysql nowait 3600
 - ./start-test-stop 5300 gmysql-presigned nowait 3600
 - ./start-test-stop 5300 gmysql-nsec3 nowait 3600
 - ./start-test-stop 5300 gmysql-nsec3-presigned nowait 3600
 - ./start-test-stop 5300 gmysql-nsec3-narrow nowait 3600
 - ./start-test-stop 5300 gmysql-nsec3-optout nowait 3600
 - ./start-test-stop 5300 gmysql-nsec3-optout-presigned nowait 3600
>>>>>>> 914353ca
 - cd ../regression-tests.nobackend/
 - ./runtests
 - test ! -s ./failed_tests
notifications:
  irc:
    channels:
      - "irc.oftc.net#powerdns-dev"
    template:
      - "%{author} @ %{repository} / %{branch} - Build:#%{build_number} : %{message} - Changes: %{compare_url} - Build details: %{build_url}"
    use_notice: true
    skip_join: true<|MERGE_RESOLUTION|>--- conflicted
+++ resolved
@@ -9,11 +9,7 @@
  - sudo restart mysql
 script:
  - ./bootstrap
-<<<<<<< HEAD
- - ./configure --with-modules='pipe remote gmysql tinydns random' --with-sqlite3 --enable-unit-tests --enable-remotebackend-http
-=======
- - ./configure --with-modules='gmysql mydns tinydns random' --with-sqlite3 --enable-unit-tests
->>>>>>> 914353ca
+ - ./configure --with-modules='pipe remote gmysql tinydns random mydns' --with-sqlite3 --enable-unit-tests --enable-remotebackend-http
  - make dist
  - make -j 4
  - make check
@@ -40,12 +36,9 @@
  - ./start-test-stop 5300 gmysql-nsec3-optout
  - ./start-test-stop 5300 gmysql-nsec3-optout-presigned 
  - ./start-test-stop 5300 gmysql-nsec3-narrow
-<<<<<<< HEAD
  - ./start-test-stop 5300 tinydns 
  - ./start-test-stop 5300 remotebackend-pipe
  - ./start-test-stop 5300 remotebackend-pipe-dnssec
-=======
- - ./start-test-stop 5300 tinydns
  - ./start-test-stop 5300 gmysql nowait 3600
  - ./start-test-stop 5300 gmysql-presigned nowait 3600
  - ./start-test-stop 5300 gmysql-nsec3 nowait 3600
@@ -53,7 +46,7 @@
  - ./start-test-stop 5300 gmysql-nsec3-narrow nowait 3600
  - ./start-test-stop 5300 gmysql-nsec3-optout nowait 3600
  - ./start-test-stop 5300 gmysql-nsec3-optout-presigned nowait 3600
->>>>>>> 914353ca
+ - ./start-test-stop 5300 mydns
  - cd ../regression-tests.nobackend/
  - ./runtests
  - test ! -s ./failed_tests
